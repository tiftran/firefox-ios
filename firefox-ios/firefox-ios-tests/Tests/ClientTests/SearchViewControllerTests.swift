// This Source Code Form is subject to the terms of the Mozilla Public
// License, v. 2.0. If a copy of the MPL was not distributed with this
// file, You can obtain one at http://mozilla.org/MPL/2.0/

import Foundation
import Storage
import XCTest
import Shared

@testable import Client

actor MockRustFirefoxSuggest: RustFirefoxSuggestActor {
    func ingest() async throws {
    }
    func query(
        _ keyword: String,
        includeSponsored: Bool,
        includeNonSponsored: Bool
    ) async throws -> [RustFirefoxSuggestion] {
        return [RustFirefoxSuggestion(title: "Mozilla",
                                      url: URL(string: "https://mozilla.org")!,
                                      isSponsored: true,
                                      iconImage: nil,
                                      fullKeyword: "mozilla"
                                     )]
    }
    nonisolated func interruptReader() {
    }
}

@MainActor
class SearchViewControllerTest: XCTestCase {
    var profile: MockProfile!
    var searchViewController: SearchViewController!
    var remoteClient: RemoteClient!

    override func setUp() {
        super.setUp()
        DependencyHelperMock().bootstrapDependencies()
        profile = MockProfile(firefoxSuggest: MockRustFirefoxSuggest())
        LegacyFeatureFlagsManager.shared.initializeDeveloperFeatures(with: profile)
        LegacyFeatureFlagsManager.shared.set(feature: .firefoxSuggestFeature, to: true)

        let mockSearchEngineProvider = MockSearchEngineProvider()
        let engines = SearchEngines(
            prefs: profile.prefs,
            files: profile.files,
            engineProvider: mockSearchEngineProvider
        )
        let viewModel = SearchViewModel(isPrivate: false, isBottomSearchBar: false)

        searchViewController = SearchViewController(
            profile: profile,
            viewModel: viewModel,
            model: engines,
            tabManager: MockTabManager()
        )
<<<<<<< HEAD
        remoteClient = RemoteClient(
            guid: nil,
            name: "Fake client",
            modified: 1,
            type: nil,
            formfactor: nil,
            os: nil,
            version: nil,
            fxaDeviceId: nil
        )
=======
>>>>>>> 597220a0
    }

    override func tearDown() {
        super.tearDown()
        profile = nil
    }

    func testFirefoxSuggestionReturnsSponsoredAndNonSponsored() async throws {
        profile.prefs.setBool(true, forKey: PrefsKeys.FirefoxSuggestShowSponsoredSuggestions)
        profile.prefs.setBool(true, forKey: PrefsKeys.FirefoxSuggestShowNonSponsoredSuggestions)
        await searchViewController.loadFirefoxSuggestions()?.value

        XCTAssertEqual(searchViewController.firefoxSuggestions.count, 1)
    }

    func testFirefoxSuggestionReturnsNoSuggestions() async throws {
        profile.prefs.setBool(false, forKey: PrefsKeys.FirefoxSuggestShowSponsoredSuggestions )
        profile.prefs.setBool(false, forKey: PrefsKeys.FirefoxSuggestShowNonSponsoredSuggestions)
        await searchViewController.loadFirefoxSuggestions()?.value
        XCTAssertEqual(searchViewController.firefoxSuggestions.count, 0)
    }

    func testHistoryandBookmarksAreFilteredWhenShowSponsoredSuggestionsIsTrue() {
        profile.prefs.setBool(true, forKey: PrefsKeys.FirefoxSuggestShowSponsoredSuggestions)
        let data = ArrayCursor<Site>(data: [ Site(url: "https://example.com?mfadid=adm", title: "Test1"),
                                             Site(url: "https://example.com", title: "Test2"),
                                             Site(url: "https://example.com?a=b&c=d", title: "Test3")])
        searchViewController.loader(dataLoaded: data)
        XCTAssertEqual(searchViewController.data.count, 2)
    }

    func testHistoryAndBookmarksAreNotFilteredWhenShowSponsoredSuggestionsIsFalse() {
        profile.prefs.setBool(false, forKey: PrefsKeys.FirefoxSuggestShowSponsoredSuggestions)
        let data = ArrayCursor<Site>(data: [ Site(url: "https://example.com?mfadid=adm", title: "Test1"),
                                             Site(url: "https://example.com", title: "Test2"),
                                             Site(url: "https://example.com?a=b&c=d", title: "Test3")])
        searchViewController.loader(dataLoaded: data)
        XCTAssertEqual(searchViewController.data.count, 3)
    }

    func testSyncTabsAreFilteredWhenShowSponsoredSuggestionsIsTrue() {
        profile.prefs.setBool(true, forKey: PrefsKeys.FirefoxSuggestShowSponsoredSuggestions)
        let remoteTab1 = RemoteTab(
            clientGUID: "1",
            URL: URL(string: "www.mozilla.org?mfadid=adm")!,
            title: "Mozilla 1",
            history: [],
            lastUsed: UInt64(1),
            icon: nil
        )
        let remoteTab2 = RemoteTab(
            clientGUID: "2",
            URL: URL(string: "www.mozilla.org")!,
            title: "Mozilla 2",
            history: [],
            lastUsed: UInt64(2),
            icon: nil
        )
        let remoteTab3 = RemoteTab(
            clientGUID: "3",
            URL: URL(string: "www.mozilla.org?a=b")!,
            title: "Mozilla 3",
            history: [],
            lastUsed: UInt64(3),
            icon: nil
        )
        searchViewController.remoteClientTabs = [ClientTabsSearchWrapper(client: remoteClient, tab: remoteTab1),
                                                 ClientTabsSearchWrapper(client: remoteClient, tab: remoteTab2),
                                                 ClientTabsSearchWrapper(client: remoteClient, tab: remoteTab3)]
        searchViewController.searchRemoteTabs(for: "Mozilla")
        XCTAssertEqual(searchViewController.filteredRemoteClientTabs.count, 2)
    }

    func testSyncedTabssAreNotFilteredWhenShowSponsoredSuggestionsIsTrue() {
        profile.prefs.setBool(false, forKey: PrefsKeys.FirefoxSuggestShowSponsoredSuggestions)

        let remoteTab1 = RemoteTab(
            clientGUID: "1",
            URL: URL(string: "www.mozilla.org?mfadid=adm")!,
            title: "Mozilla 1",
            history: [],
            lastUsed: UInt64(1),
            icon: nil
        )
        let remoteTab2 = RemoteTab(
            clientGUID: "2",
            URL: URL(string: "www.mozilla.org")!,
            title: "Mozilla 2",
            history: [],
            lastUsed: UInt64(2),
            icon: nil
        )
        let remoteTab3 = RemoteTab(
            clientGUID: "3",
            URL: URL(string: "www.mozilla.org?a=b")!,
            title: "Mozilla 3",
            history: [],
            lastUsed: UInt64(3),
            icon: nil
        )
        searchViewController.remoteClientTabs = [ClientTabsSearchWrapper(client: remoteClient, tab: remoteTab1),
                                                 ClientTabsSearchWrapper(client: remoteClient, tab: remoteTab2),
                                                 ClientTabsSearchWrapper(client: remoteClient, tab: remoteTab3)]
        searchViewController.searchRemoteTabs(for: "Mozilla")
        XCTAssertEqual(searchViewController.filteredRemoteClientTabs.count, 3)
    }
}<|MERGE_RESOLUTION|>--- conflicted
+++ resolved
@@ -55,7 +55,7 @@
             model: engines,
             tabManager: MockTabManager()
         )
-<<<<<<< HEAD
+
         remoteClient = RemoteClient(
             guid: nil,
             name: "Fake client",
@@ -66,8 +66,6 @@
             version: nil,
             fxaDeviceId: nil
         )
-=======
->>>>>>> 597220a0
     }
 
     override func tearDown() {
